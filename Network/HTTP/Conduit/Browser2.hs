{-# LANGUAGE CPP, ScopedTypeVariables, FlexibleContexts #-}
-- | This module is designed to work similarly to the Network.Browser module in the HTTP package.
-- The idea is that there are two new types defined: 'BrowserState' and 'BrowserAction'. The
-- purpose of this module is to make it easy to describe a browsing session, including navigating
-- to multiple pages, and have things like cookie jar updates work as expected as you browse
-- around.
--
-- BrowserAction is a monad that handles all your browser-related activities. This monad is
-- actually implemented as a specialization of the State monad, over the BrowserState type. The
-- BrowserState type has various bits of information that a web browser keeps, such as a current
-- cookie jar, the number of times to retry a request on failure, HTTP proxy information, etc. In
-- the BrowserAction monad, there is one BrowserState at any given time, and you can modify it by
-- using the convenience functions in this module.
--
-- A special kind of modification of the current browser state is the action of making a HTTP
-- request. This will do the request according to the params in the current BrowserState, as well
-- as modifying the current state with, for example, an updated cookie jar.
--
-- To use this module, you would bind together a series of BrowserActions (This simulates the user
-- clicking on links or using a settings dialogue etc.) to describe your browsing session. When
-- you've described your session, you call 'browse' on your top-level BrowserAction to actually
-- convert your actions into the ResourceT IO monad.
--
-- Note that the module will be renamed to Network.HTTP.Conduit.Browser a month or so after release.
-- This is to give users migration time without name clashes.
--
-- Here is an example program:
--
-- > import qualified Data.ByteString as B
-- > import qualified Data.ByteString.Lazy as LB
-- > import qualified Data.ByteString.UTF8 as UB
-- > import           Data.Conduit
-- > import           Network.HTTP.Conduit
-- > import           Network.HTTP.Conduit.Browser
-- > 
-- > -- The web request to log in to a service
-- > req1 :: IO (Request (ResourceT IO))
-- > req1 = do
-- >   req <- parseUrl "http://www.myurl.com/login.php"
-- >   return $ urlEncodedBody [ (UB.fromString "name", UB.fromString "litherum")
-- >                           , (UB.fromString "pass", UB.fromString "S33kRe7")
-- >                           ] req
-- > 
-- > -- Once authenticated, run this request
-- > req2 :: IO (Request m')
-- > req2 = parseUrl "http://www.myurl.com/main.php"
-- > 
-- > -- Bind two BrowserActions together
-- > action :: Request (ResourceT IO) -> Request (ResourceT IO) -> BrowserAction (Response LB.ByteString)
-- > action r1 r2 = do
-- >   _ <- makeRequestLbs r1
-- >   makeRequestLbs r2
-- > 
-- > main :: IO ()
-- > main = do
-- >   man <- newManager def
-- >   r1 <- req1
-- >   r2 <- req2
-- >   out <- runResourceT $ browse man $ action r1 r2
-- >   putStrLn $ UB.toString $ B.concat $ LB.toChunks $ responseBody out

module Network.HTTP.Conduit.Browser2
    ( BrowserState
    , BrowserAction
    , GenericBrowserAction
    , browse
    , parseRelativeUrl
    , makeRequest
    , makeRequestLbs
    , defaultState
    , getBrowserState
    , setBrowserState
    , withBrowserState
    , getLocation
    , setLocation
    , withLocation
    , getMaxRedirects
    , setMaxRedirects
    , withMaxRedirects
    , getMaxRetryCount
    , setMaxRetryCount
    , withMaxRetryCount
    , getTimeout
    , setTimeout
    , withTimeout
    , getAuthorities
    , setAuthorities
    , withAuthorities
    , getCookieFilter
    , setCookieFilter
    , withCookieFilter
    , getCookieJar
    , setCookieJar
    , withCookieJar
    , getCurrentProxy
    , setCurrentProxy
    , withCurrentProxy
    , getCurrentSocksProxy
    , setCurrentSocksProxy
    , withCurrentSocksProxy
    , getOverrideHeaders
    , setOverrideHeaders
    , withOverrideHeaders
    , getOverrideHeader
    , setOverrideHeader
    , insertOverrideHeader
    , deleteOverrideHeader
    , withOverrideHeader
    , getUserAgent
    , setUserAgent
    , withUserAgent
    , getCheckStatus
    , setCheckStatus
    , withCheckStatus
    , getManager
    , setManager
    )
  where

import qualified Data.ByteString as BS
import qualified Data.ByteString.Char8 as S8 (unpack)
import qualified Data.ByteString.Lazy as L
import Control.Monad.State
import Control.Exception
import qualified Control.Exception.Lifted as LE
import Data.Conduit
#if !MIN_VERSION_base(4,6,0)
import Prelude hiding (catch)
#endif
import qualified Network.HTTP.Types as HT
import qualified Network.HTTP.Types.Header as HT
import Network.Socks5 (SocksConf)
import Network.URI (URI (..), URIAuth (..), parseRelativeReference, relativeTo, uriToString)
import Data.Time.Clock (getCurrentTime, UTCTime)
import Data.CaseInsensitive (mk)
import Data.ByteString.UTF8 (fromString)
import Data.List (partition)
import Web.Cookie (parseSetCookie)
import Data.Maybe (catMaybes, fromMaybe)
import qualified Data.Map as Map

import Network.HTTP.Conduit
import Control.Monad.Trans.Resource ( liftResourceT )
import Control.Monad.Trans.Control ( MonadBaseControl )
import Control.Failure ( Failure )

data BrowserState = BrowserState
  { currentLocation     :: Maybe URI
  , maxRedirects        :: Maybe Int
  , maxRetryCount       :: Int
  , timeout             :: Maybe Int
  , authorities         :: Request (ResourceT IO) -> Maybe (BS.ByteString, BS.ByteString)
  , cookieFilter        :: Request (ResourceT IO) -> Cookie -> IO Bool
  , cookieJar           :: CookieJar
  , currentProxy        :: Maybe Proxy
  , currentSocksProxy   :: Maybe SocksConf
  , overrideHeaders     :: Map.Map HT.HeaderName BS.ByteString
  , browserCheckStatus  :: Maybe (HT.Status -> HT.ResponseHeaders -> Maybe SomeException)
  , manager             :: Manager
  } 

defaultState :: Manager -> BrowserState
<<<<<<< HEAD
defaultState m = BrowserState { currentLocation = Nothing
                              , maxRedirects = Nothing
                              , maxRetryCount = 1
=======
defaultState m = BrowserState { maxRedirects = Nothing
                              , maxRetryCount = 0
>>>>>>> 1186962f
                              , timeout = Nothing
                              , authorities = const Nothing
                              , cookieFilter = const $ const $ return True
                              , cookieJar = def
                              , currentProxy = Nothing
                              , currentSocksProxy = Nothing
                              , overrideHeaders = Map.singleton HT.hUserAgent (fromString "http-conduit")
                              , browserCheckStatus = Nothing
                              , manager = m
                              }

type BrowserAction = GenericBrowserAction (ResourceT IO)
type GenericBrowserAction m = StateT BrowserState m

-- | Do the browser action with the given manager
browse :: Monad m => Manager -> GenericBrowserAction m a -> m a
browse m act = evalStateT act (defaultState m)

-- | Convert a relative URL into a 'Request'
parseRelativeUrl :: (Failure HttpException m) => String -> GenericBrowserAction m (Request m')
parseRelativeUrl url = maybe err (parseUrl . use) . currentLocation =<< get
  where err = throw $ InvalidUrlException url "Invalid URL"
        uri = fromMaybe err $ parseRelativeReference url
        use = flip (uriToString id) "" . fromMaybe err . relativeTo uri

-- | Make a request, using all the state in the current BrowserState
makeRequest :: (MonadBaseControl IO m, MonadResource m) => Request (ResourceT IO) -> GenericBrowserAction m (Response (ResumableSource (ResourceT IO) BS.ByteString))
makeRequest request = do
  BrowserState
    { maxRetryCount = max_retry_count
    , maxRedirects = max_redirects
    , timeout = time_out
    , currentProxy  = current_proxy
    , currentSocksProxy = current_socks_proxy
    , overrideHeaders = override_headers
    , browserCheckStatus = current_check_status
    } <- get
  retryHelper (applyOverrideHeaders override_headers $
    request { redirectCount = 0
            , proxy = maybe (proxy request) Just current_proxy
            , socksProxy = maybe (socksProxy request) Just current_socks_proxy
            , checkStatus = \ _ _ -> Nothing
            , responseTimeout = maybe (responseTimeout request) Just time_out
            }) max_retry_count
               (fromMaybe (redirectCount request) max_redirects)
               (fromMaybe (checkStatus request) current_check_status)
               Nothing
  where retryHelper request' retry_count max_redirects check_status e
          | retry_count < 0 = case e of
            Just e' -> throw e'
            Nothing -> throw TooManyRetries
          | otherwise = do
              resp <- LE.catch (if max_redirects==0
                                  then (\(_,a,_) -> a) `fmap` performRequest request'
                                  else runRedirectionChain request' max_redirects [])
                (\ (e'::HttpException) -> retryHelper request' (retry_count - 1) max_redirects check_status $ Just $ toException e')
              case check_status (responseStatus resp) (responseHeaders resp) of
                Nothing -> return resp
                Just e' -> retryHelper request' (retry_count - 1) max_redirects check_status (Just e')
        performRequest request' = do
              s@(BrowserState { manager = manager'
                              , authorities = auths
                              , cookieJar = cookie_jar
                              , cookieFilter = cookie_filter
                              }) <- get
              now <- liftIO getCurrentTime
              let (request'', cookie_jar') = insertCookiesIntoRequest
                                              (applyAuthorities auths request')
                                              (evictExpiredCookies cookie_jar now) now
              res <- liftResourceT $ http request'' manager'
              (cookie_jar'', response) <- liftIO $ updateMyCookieJar res request'' now cookie_jar' cookie_filter
              put $ s { cookieJar = cookie_jar''
                      , currentLocation = Just $ getUri request''
                      }
              return (request'', res, response)
        runRedirectionChain request' redirect_count ress
          | redirect_count == (-1) = throw . TooManyRedirects =<< mapM (liftIO . runResourceT . lbsResponse) ress
          | otherwise = do
              (request'', res, response) <- performRequest request'
              let code = HT.statusCode (responseStatus response)
              if code >= 300 && code < 400
                then do request''' <- case getRedirectedRequest request'' (responseHeaders response) code of
                            Just a -> return a
                            Nothing -> throw . UnparseableRedirect =<< (liftIO $ runResourceT $ lbsResponse response)
                        runRedirectionChain request''' (redirect_count - 1) (res:ress)
                else return res
        applyAuthorities auths request' = case auths request' of
          Just (user, pass) -> applyBasicAuth user pass request'
          Nothing -> request'

makeRequestLbs :: (MonadBaseControl IO m, MonadResource m) => Request (ResourceT IO) -> GenericBrowserAction m (Response L.ByteString)
makeRequestLbs = liftIO . runResourceT . lbsResponse <=< makeRequest

applyOverrideHeaders :: Map.Map HT.HeaderName BS.ByteString -> Request a -> Request a
applyOverrideHeaders ov request' = request' {requestHeaders = x $ requestHeaders request'}
  where x r = Map.toList $ Map.union ov (Map.fromList r)

updateMyCookieJar :: Response a -> Request (ResourceT IO) -> UTCTime -> CookieJar -> (Request (ResourceT IO) -> Cookie -> IO Bool) -> IO (CookieJar, Response a)
updateMyCookieJar response request' now cookie_jar cookie_filter = do
  filtered_cookies <- filterM (cookie_filter request') $ catMaybes $ map (\ sc -> generateCookie sc request' now True) set_cookies
  return (cookieJar' filtered_cookies, response {responseHeaders = other_headers})
  where (set_cookie_headers, other_headers) = partition ((== (mk $ fromString "Set-Cookie")) . fst) $ responseHeaders response
        set_cookie_data = map snd set_cookie_headers
        set_cookies = map parseSetCookie set_cookie_data
        cookieJar' = foldl (\ cj c -> insertCheckedCookie c cj True) cookie_jar

-- | You can save and restore the state at will
getBrowserState    :: Monad m => GenericBrowserAction m BrowserState
getBrowserState = get
setBrowserState    :: Monad m => BrowserState -> GenericBrowserAction m ()
setBrowserState = put
withBrowserState   :: Monad m => BrowserState -> GenericBrowserAction m a -> GenericBrowserAction m a
withBrowserState s a = do
  current <- get
  put s
  out <- a
  put current
  return out

-- | The last visited url (similar to the location bar in mainstream browsers).
getLocation    :: Monad m => GenericBrowserAction m (Maybe URI)
getLocation    = get >>= \ a -> return $ currentLocation a
setLocation    :: Monad m => Maybe URI -> GenericBrowserAction m ()
setLocation  b = get >>= \ a -> put a {currentLocation = b}
withLocation   :: Monad m => Maybe URI -> GenericBrowserAction m a -> GenericBrowserAction m a
withLocation a b = do
  current <- getLocation
  setLocation a
  out <- b
  setLocation current
  return out

-- | The number of redirects to allow.
-- if Nothing uses Request's 'redirectCount'
<<<<<<< HEAD
getMaxRedirects    :: Monad m => GenericBrowserAction m (Maybe Int)
=======
-- default: Nothing
getMaxRedirects    :: BrowserAction (Maybe Int)
>>>>>>> 1186962f
getMaxRedirects    = get >>= \ a -> return $ maxRedirects a
setMaxRedirects    :: Monad m => Maybe Int -> GenericBrowserAction m ()
setMaxRedirects  b = get >>= \ a -> put a {maxRedirects = b}
withMaxRedirects   :: Monad m => Maybe Int -> GenericBrowserAction m a -> GenericBrowserAction m a
withMaxRedirects a b = do
  current <- getMaxRedirects
  setMaxRedirects a
  out <- b
  setMaxRedirects current
  return out
-- | The number of times to retry a failed connection
<<<<<<< HEAD
getMaxRetryCount   :: Monad m => GenericBrowserAction m Int
=======
-- default: 0
getMaxRetryCount   :: BrowserAction Int
>>>>>>> 1186962f
getMaxRetryCount   = get >>= \ a -> return $ maxRetryCount a
setMaxRetryCount   :: Monad m => Int -> GenericBrowserAction m ()
setMaxRetryCount b = get >>= \ a -> put a {maxRetryCount = b}
withMaxRetryCount  :: Monad m => Int -> GenericBrowserAction m a -> GenericBrowserAction m a
withMaxRetryCount a b = do
  current <- getMaxRetryCount
  setMaxRetryCount a
  out <- b
  setMaxRetryCount current
  return out
-- | Number of microseconds to wait for a response.
-- if Nothing uses Request's 'responseTimeout'
<<<<<<< HEAD
getTimeout         :: Monad m => GenericBrowserAction m (Maybe Int)
=======
-- default: Nothing
getTimeout         :: BrowserAction (Maybe Int)
>>>>>>> 1186962f
getTimeout         = get >>= \ a -> return $ timeout a
setTimeout         :: Monad m => Maybe Int -> GenericBrowserAction m ()
setTimeout       b = get >>= \ a -> put a {timeout = b}
withTimeout        :: Monad m => Maybe Int -> GenericBrowserAction m a -> GenericBrowserAction m a
withTimeout    a b = do
  current <- getTimeout
  setTimeout a
  out <- b
  setTimeout current
  return out
-- | A user-provided function that provides optional authorities.
-- This function gets run on all requests before they get sent out.
-- The output of this function is applied to the request.
<<<<<<< HEAD
getAuthorities     :: Monad m => GenericBrowserAction m (Request (ResourceT IO) -> Maybe (BS.ByteString, BS.ByteString))
=======
-- default: const Nothing
getAuthorities     :: BrowserAction (Request (ResourceT IO) -> Maybe (BS.ByteString, BS.ByteString))
>>>>>>> 1186962f
getAuthorities     = get >>= \ a -> return $ authorities a
setAuthorities     :: Monad m => (Request (ResourceT IO) -> Maybe (BS.ByteString, BS.ByteString)) -> GenericBrowserAction m ()
setAuthorities   b = get >>= \ a -> put a {authorities = b}
withAuthorities    :: Monad m => (Request (ResourceT IO) -> Maybe (BS.ByteString, BS.ByteString)) -> GenericBrowserAction m a -> GenericBrowserAction m a
withAuthorities a b = do
  current <- getAuthorities
  setAuthorities a
  out <- b
  setAuthorities current
  return out
-- | Each new Set-Cookie the browser encounters will pass through this filter.
-- Only cookies that pass the filter (and are already valid) will be allowed into the cookie jar
<<<<<<< HEAD
getCookieFilter    :: Monad m => GenericBrowserAction m (Request (ResourceT IO) -> Cookie -> IO Bool)
=======
-- default: const $ const $ return True
getCookieFilter    :: BrowserAction (Request (ResourceT IO) -> Cookie -> IO Bool)
>>>>>>> 1186962f
getCookieFilter    = get >>= \ a -> return $ cookieFilter a
setCookieFilter    :: Monad m => (Request (ResourceT IO) -> Cookie -> IO Bool) -> GenericBrowserAction m ()
setCookieFilter  b = get >>= \ a -> put a {cookieFilter = b}
withCookieFilter   :: Monad m => (Request (ResourceT IO) -> Cookie -> IO Bool) -> GenericBrowserAction m a -> GenericBrowserAction m a
withCookieFilter a b = do
  current <- getCookieFilter
  setCookieFilter a
  out <- b
  setCookieFilter current
  return out
-- | All the cookies!
getCookieJar       :: Monad m => GenericBrowserAction m CookieJar
getCookieJar       = get >>= \ a -> return $ cookieJar a
setCookieJar       :: Monad m => CookieJar -> GenericBrowserAction m ()
setCookieJar     b = get >>= \ a -> put a {cookieJar = b}
withCookieJar      :: Monad m => CookieJar -> GenericBrowserAction m a -> GenericBrowserAction m a
withCookieJar a b = do
  current <- getCookieJar
  setCookieJar a
  out <- b
  setCookieJar current
  return out
-- | An optional proxy to send all requests through
-- if Nothing uses Request's 'proxy'
<<<<<<< HEAD
getCurrentProxy    :: Monad m => GenericBrowserAction m (Maybe Proxy)
=======
-- default: Nothing
getCurrentProxy    :: BrowserAction (Maybe Proxy)
>>>>>>> 1186962f
getCurrentProxy    = get >>= \ a -> return $ currentProxy a
setCurrentProxy    :: Monad m => Maybe Proxy -> GenericBrowserAction m ()
setCurrentProxy  b = get >>= \ a -> put a {currentProxy = b}
withCurrentProxy   :: Monad m => Maybe Proxy -> GenericBrowserAction m a -> GenericBrowserAction m a
withCurrentProxy a b = do
  current <- getCurrentProxy
  setCurrentProxy a
  out <- b
  setCurrentProxy current
  return out
-- | An optional SOCKS proxy to send all requests through
-- if Nothing uses Request's 'socksProxy'
<<<<<<< HEAD
getCurrentSocksProxy    :: Monad m => GenericBrowserAction m (Maybe SocksConf)
=======
-- default: Nothing
getCurrentSocksProxy    :: BrowserAction (Maybe SocksConf)
>>>>>>> 1186962f
getCurrentSocksProxy    = get >>= \ a -> return $ currentSocksProxy a
setCurrentSocksProxy    :: Monad m => Maybe SocksConf -> GenericBrowserAction m ()
setCurrentSocksProxy  b = get >>= \ a -> put a {currentSocksProxy = b}
withCurrentSocksProxy   :: Monad m => Maybe SocksConf -> GenericBrowserAction m a -> GenericBrowserAction m a
withCurrentSocksProxy a b = do
  current <- getCurrentSocksProxy
  setCurrentSocksProxy a
  out <- b
  setCurrentSocksProxy current
  return out
-- | Specifies Headers that should be added to 'Request',
-- these will override Headers already specified in 'requestHeaders'.
--
-- > do insertOverrideHeader ("User-Agent", "rat")
-- >    insertOverrideHeader ("Connection", "keep-alive")
-- >    makeRequest def{requestHeaders = [("User-Agent", "kitten"), ("Accept", "everything/digestible")]}
-- > > User-Agent: rat
-- > > Accept: everything/digestible
-- > > Connection: keep-alive
getOverrideHeaders :: Monad m => GenericBrowserAction m HT.RequestHeaders
getOverrideHeaders = get >>= \ a -> return $ Map.toList $ overrideHeaders a
setOverrideHeaders :: Monad m => HT.RequestHeaders -> GenericBrowserAction m ()
setOverrideHeaders b = do
    current_user_agent <- getUserAgent
    get >>= \ a -> put a {overrideHeaders = Map.fromList b}
    setUserAgent current_user_agent
withOverrideHeaders:: Monad m => HT.RequestHeaders -> GenericBrowserAction m a -> GenericBrowserAction m a
withOverrideHeaders a b = do
  current <- getOverrideHeaders
  setOverrideHeaders a
  out <- b
  setOverrideHeaders current
  return out
getOverrideHeader :: Monad m => HT.HeaderName -> GenericBrowserAction m (Maybe BS.ByteString)
getOverrideHeader b = get >>= \ a -> return $ Map.lookup b (overrideHeaders a)
setOverrideHeader :: Monad m => HT.HeaderName -> Maybe BS.ByteString -> GenericBrowserAction m ()
setOverrideHeader b Nothing = deleteOverrideHeader b
setOverrideHeader b (Just c) = insertOverrideHeader (b, c)
insertOverrideHeader :: Monad m => HT.Header -> GenericBrowserAction m ()
insertOverrideHeader (b, c) = get >>= \ a -> put a {overrideHeaders = Map.insert b c (overrideHeaders a)}
deleteOverrideHeader :: Monad m => HT.HeaderName -> GenericBrowserAction m ()
deleteOverrideHeader b = get >>= \ a -> put a {overrideHeaders = Map.delete b (overrideHeaders a)}
withOverrideHeader :: Monad m => HT.Header -> GenericBrowserAction m a -> GenericBrowserAction m a
withOverrideHeader (a,b) c = do
  current <- getOverrideHeader a
  insertOverrideHeader (a,b)
  out <- c
  setOverrideHeader a current
  return out
-- | What string to report our user-agent as.
-- if Nothing will not send user-agent unless one is specified in 'Request'
--
-- > getUserAgent = lookup hUserAgent overrideHeaders
-- > setUserAgent a = insertOverrideHeader (hUserAgent, a)
<<<<<<< HEAD
getUserAgent       :: Monad m => GenericBrowserAction m (Maybe BS.ByteString)
=======
--
-- default: Just "http-conduit"
getUserAgent       :: BrowserAction (Maybe BS.ByteString)
>>>>>>> 1186962f
getUserAgent       = get >>= \ a -> return $ Map.lookup HT.hUserAgent (overrideHeaders a)
setUserAgent       :: Monad m => Maybe BS.ByteString -> GenericBrowserAction m ()
setUserAgent Nothing = deleteOverrideHeader HT.hUserAgent
setUserAgent (Just b) = insertOverrideHeader (HT.hUserAgent, b)
withUserAgent      :: Monad m => Maybe BS.ByteString -> GenericBrowserAction m a -> GenericBrowserAction m a
withUserAgent a b = do
  current <- getUserAgent
  setUserAgent a
  out <- b
  setUserAgent current
  return out
-- | Function to check the status code. Note that this will run after all redirects are performed.
-- if Nothing uses Request's 'checkStatus'
<<<<<<< HEAD
getCheckStatus    :: Monad m => GenericBrowserAction m (Maybe (HT.Status -> HT.ResponseHeaders -> Maybe SomeException))
=======
-- default: Nothing
getCheckStatus    :: BrowserAction (Maybe (HT.Status -> HT.ResponseHeaders -> Maybe SomeException))
>>>>>>> 1186962f
getCheckStatus    = get >>= \ a -> return $ browserCheckStatus a
setCheckStatus    :: Monad m => Maybe (HT.Status -> HT.ResponseHeaders -> Maybe SomeException) -> GenericBrowserAction m ()
setCheckStatus  b = get >>= \ a -> put a {browserCheckStatus = b}
withCheckStatus   :: Monad m => Maybe (HT.Status -> HT.ResponseHeaders -> Maybe SomeException) -> GenericBrowserAction m a -> GenericBrowserAction m a
withCheckStatus a b = do
  current <- getCheckStatus
  setCheckStatus a
  out <- b
  setCheckStatus current
  return out
-- | The active manager, managing the connection pool
getManager         :: Monad m => GenericBrowserAction m Manager
getManager         = get >>= \ a -> return $ manager a
setManager         :: Monad m => Manager -> GenericBrowserAction m ()
setManager       b = get >>= \ a -> put a {manager = b}

-- | Extract a 'URI' from the request.
-- Canibalised from Network.HTTP.Conduit.Request, should be made visible there.
getUri :: Request m' -> URI
getUri req = URI
    { uriScheme = if secure req
                    then "https:"
                    else "http:"
    , uriAuthority = Just URIAuth
        { uriUserInfo = ""
        , uriRegName = S8.unpack $ host req
        , uriPort = ':' : show (port req)
        }
    , uriPath = S8.unpack $ path req
    , uriQuery = S8.unpack $ queryString req
    , uriFragment = ""
    }<|MERGE_RESOLUTION|>--- conflicted
+++ resolved
@@ -160,14 +160,9 @@
   } 
 
 defaultState :: Manager -> BrowserState
-<<<<<<< HEAD
 defaultState m = BrowserState { currentLocation = Nothing
                               , maxRedirects = Nothing
-                              , maxRetryCount = 1
-=======
-defaultState m = BrowserState { maxRedirects = Nothing
                               , maxRetryCount = 0
->>>>>>> 1186962f
                               , timeout = Nothing
                               , authorities = const Nothing
                               , cookieFilter = const $ const $ return True
@@ -302,12 +297,8 @@
 
 -- | The number of redirects to allow.
 -- if Nothing uses Request's 'redirectCount'
-<<<<<<< HEAD
+-- default: Nothing
 getMaxRedirects    :: Monad m => GenericBrowserAction m (Maybe Int)
-=======
--- default: Nothing
-getMaxRedirects    :: BrowserAction (Maybe Int)
->>>>>>> 1186962f
 getMaxRedirects    = get >>= \ a -> return $ maxRedirects a
 setMaxRedirects    :: Monad m => Maybe Int -> GenericBrowserAction m ()
 setMaxRedirects  b = get >>= \ a -> put a {maxRedirects = b}
@@ -319,12 +310,8 @@
   setMaxRedirects current
   return out
 -- | The number of times to retry a failed connection
-<<<<<<< HEAD
+-- default: 0
 getMaxRetryCount   :: Monad m => GenericBrowserAction m Int
-=======
--- default: 0
-getMaxRetryCount   :: BrowserAction Int
->>>>>>> 1186962f
 getMaxRetryCount   = get >>= \ a -> return $ maxRetryCount a
 setMaxRetryCount   :: Monad m => Int -> GenericBrowserAction m ()
 setMaxRetryCount b = get >>= \ a -> put a {maxRetryCount = b}
@@ -337,12 +324,8 @@
   return out
 -- | Number of microseconds to wait for a response.
 -- if Nothing uses Request's 'responseTimeout'
-<<<<<<< HEAD
+-- default: Nothing
 getTimeout         :: Monad m => GenericBrowserAction m (Maybe Int)
-=======
--- default: Nothing
-getTimeout         :: BrowserAction (Maybe Int)
->>>>>>> 1186962f
 getTimeout         = get >>= \ a -> return $ timeout a
 setTimeout         :: Monad m => Maybe Int -> GenericBrowserAction m ()
 setTimeout       b = get >>= \ a -> put a {timeout = b}
@@ -356,12 +339,8 @@
 -- | A user-provided function that provides optional authorities.
 -- This function gets run on all requests before they get sent out.
 -- The output of this function is applied to the request.
-<<<<<<< HEAD
+-- default: const Nothing
 getAuthorities     :: Monad m => GenericBrowserAction m (Request (ResourceT IO) -> Maybe (BS.ByteString, BS.ByteString))
-=======
--- default: const Nothing
-getAuthorities     :: BrowserAction (Request (ResourceT IO) -> Maybe (BS.ByteString, BS.ByteString))
->>>>>>> 1186962f
 getAuthorities     = get >>= \ a -> return $ authorities a
 setAuthorities     :: Monad m => (Request (ResourceT IO) -> Maybe (BS.ByteString, BS.ByteString)) -> GenericBrowserAction m ()
 setAuthorities   b = get >>= \ a -> put a {authorities = b}
@@ -374,12 +353,8 @@
   return out
 -- | Each new Set-Cookie the browser encounters will pass through this filter.
 -- Only cookies that pass the filter (and are already valid) will be allowed into the cookie jar
-<<<<<<< HEAD
+-- default: const $ const $ return True
 getCookieFilter    :: Monad m => GenericBrowserAction m (Request (ResourceT IO) -> Cookie -> IO Bool)
-=======
--- default: const $ const $ return True
-getCookieFilter    :: BrowserAction (Request (ResourceT IO) -> Cookie -> IO Bool)
->>>>>>> 1186962f
 getCookieFilter    = get >>= \ a -> return $ cookieFilter a
 setCookieFilter    :: Monad m => (Request (ResourceT IO) -> Cookie -> IO Bool) -> GenericBrowserAction m ()
 setCookieFilter  b = get >>= \ a -> put a {cookieFilter = b}
@@ -404,12 +379,8 @@
   return out
 -- | An optional proxy to send all requests through
 -- if Nothing uses Request's 'proxy'
-<<<<<<< HEAD
+-- default: Nothing
 getCurrentProxy    :: Monad m => GenericBrowserAction m (Maybe Proxy)
-=======
--- default: Nothing
-getCurrentProxy    :: BrowserAction (Maybe Proxy)
->>>>>>> 1186962f
 getCurrentProxy    = get >>= \ a -> return $ currentProxy a
 setCurrentProxy    :: Monad m => Maybe Proxy -> GenericBrowserAction m ()
 setCurrentProxy  b = get >>= \ a -> put a {currentProxy = b}
@@ -422,12 +393,8 @@
   return out
 -- | An optional SOCKS proxy to send all requests through
 -- if Nothing uses Request's 'socksProxy'
-<<<<<<< HEAD
+-- default: Nothing
 getCurrentSocksProxy    :: Monad m => GenericBrowserAction m (Maybe SocksConf)
-=======
--- default: Nothing
-getCurrentSocksProxy    :: BrowserAction (Maybe SocksConf)
->>>>>>> 1186962f
 getCurrentSocksProxy    = get >>= \ a -> return $ currentSocksProxy a
 setCurrentSocksProxy    :: Monad m => Maybe SocksConf -> GenericBrowserAction m ()
 setCurrentSocksProxy  b = get >>= \ a -> put a {currentSocksProxy = b}
@@ -482,13 +449,9 @@
 --
 -- > getUserAgent = lookup hUserAgent overrideHeaders
 -- > setUserAgent a = insertOverrideHeader (hUserAgent, a)
-<<<<<<< HEAD
+--
+-- default: Just "http-conduit"
 getUserAgent       :: Monad m => GenericBrowserAction m (Maybe BS.ByteString)
-=======
---
--- default: Just "http-conduit"
-getUserAgent       :: BrowserAction (Maybe BS.ByteString)
->>>>>>> 1186962f
 getUserAgent       = get >>= \ a -> return $ Map.lookup HT.hUserAgent (overrideHeaders a)
 setUserAgent       :: Monad m => Maybe BS.ByteString -> GenericBrowserAction m ()
 setUserAgent Nothing = deleteOverrideHeader HT.hUserAgent
@@ -502,12 +465,8 @@
   return out
 -- | Function to check the status code. Note that this will run after all redirects are performed.
 -- if Nothing uses Request's 'checkStatus'
-<<<<<<< HEAD
+-- default: Nothing
 getCheckStatus    :: Monad m => GenericBrowserAction m (Maybe (HT.Status -> HT.ResponseHeaders -> Maybe SomeException))
-=======
--- default: Nothing
-getCheckStatus    :: BrowserAction (Maybe (HT.Status -> HT.ResponseHeaders -> Maybe SomeException))
->>>>>>> 1186962f
 getCheckStatus    = get >>= \ a -> return $ browserCheckStatus a
 setCheckStatus    :: Monad m => Maybe (HT.Status -> HT.ResponseHeaders -> Maybe SomeException) -> GenericBrowserAction m ()
 setCheckStatus  b = get >>= \ a -> put a {browserCheckStatus = b}
