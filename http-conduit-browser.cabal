name:            http-conduit-browser
<<<<<<< HEAD
version:         1.7.2.1
=======
version:         1.8
>>>>>>> c83cad38
license:         BSD3
license-file:    LICENSE
author:          Myles C. Maxfield <myles.maxfield@gmail.com>
maintainer:      kudah <kudahkukarek@gmail.com>
synopsis:        Browser interface to the http-conduit package
description:
    This package creates a monad representing things that browsers do,
    letting you elegantly describe a browsing session. This package wraps
    the http-conduit package by Michael Snoyman.
category:        Web, Conduit
stability:       Stable
cabal-version:   >= 1.8
build-type:      Simple
extra-source-files: test/main.hs

homepage:        https://github.com/exbb2/http-conduit-browser
source-repository head
  type:     git
  location: git://github.com/exbb2/http-conduit-browser.git

library
    build-depends: base                  >= 4       && < 5
                 , http-conduit          >= 1.7     && < 1.9
                 , data-default
                 , cookie
                 , case-insensitive
                 , time
                 , http-types
                 , conduit
                 , lifted-base
                 , transformers
                 , bytestring
                 , containers
                 , socks
                 , network               >= 2.3
                 , failure
                 , monad-control
                 , resourcet             >= 0.3    && < 0.5
    exposed-modules: Network.HTTP.Conduit.Browser
    ghc-options:     -Wall

test-suite test
    main-is: test/main.hs
    type: exitcode-stdio-1.0
    hs-source-dirs: ., test

    ghc-options:   -Wall
    build-depends: base >= 4 && < 5
                 , HUnit
                 , hspec >= 1.3
                 , http-conduit
                 , blaze-builder
                 , bytestring
                 , text
                 , data-default
                 , conduit
                 , case-insensitive
                 , containers
                 , transformers
                 , resourcet
                 , network-conduit
                 , lifted-base
                 , http-types
                 , base64-bytestring
                 , cookie
                 , time
                 , warp
                 , wai
                 , socks
                 , network               >= 2.3
                 , failure
                 , monad-control<|MERGE_RESOLUTION|>--- conflicted
+++ resolved
@@ -1,9 +1,5 @@
 name:            http-conduit-browser
-<<<<<<< HEAD
-version:         1.7.2.1
-=======
-version:         1.8
->>>>>>> c83cad38
+version:         1.7.3
 license:         BSD3
 license-file:    LICENSE
 author:          Myles C. Maxfield <myles.maxfield@gmail.com>
